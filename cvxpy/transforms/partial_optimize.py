--- conflicted
+++ resolved
@@ -151,8 +151,6 @@
             var.value = old_vals[var.id]
         return result
 
-<<<<<<< HEAD
-=======
     @staticmethod
     def _replace_new_vars(obj, id_to_new_var):
         """Replaces the given variables in the object.
@@ -183,7 +181,6 @@
                 )
             return obj.copy(new_args)
 
->>>>>>> 2a5d4bc0
     def canonicalize(self):
         """Returns the graph implementation of the object.
 
@@ -193,17 +190,4 @@
         -------
             A tuple of (affine expression, [constraints]).
         """
-<<<<<<< HEAD
-        id_to_new_var = {v.id:lu.create_var(v.size) for v in self.opt_vars}
-        obj, constr = self.args[0].canonical_form
-        obj = lu.replace_new_vars(obj, id_to_new_var)
-        new_constr = []
-        for con in constr:
-            new_constr += [
-                lu.copy_constr(con,
-                    lambda x: lu.replace_new_vars(x, id_to_new_var))
-            ]
-        return obj, new_constr
-=======
-        return self.args[0].canonical_form
->>>>>>> 2a5d4bc0
+        return self.args[0].canonical_form