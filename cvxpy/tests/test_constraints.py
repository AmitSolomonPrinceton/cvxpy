"""
Copyright 2013 Steven Diamond

Licensed under the Apache License, Version 2.0 (the "License");
you may not use this file except in compliance with the License.
You may obtain a copy of the License at

    http://www.apache.org/licenses/LICENSE-2.0

Unless required by applicable law or agreed to in writing, software
distributed under the License is distributed on an "AS IS" BASIS,
WITHOUT WARRANTIES OR CONDITIONS OF ANY KIND, either express or implied.
See the License for the specific language governing permissions and
limitations under the License.
"""

import numpy as np
<<<<<<< HEAD
import torch
=======
import pytest
>>>>>>> 32449fad

import cvxpy as cp
from cvxpy.atoms.affine.reshape import reshape as reshape_atom
from cvxpy.constraints.power import PowCone3D, PowConeND
from cvxpy.constraints.second_order import SOC
from cvxpy.expressions.variable import Variable
from cvxpy.tests.base_test import BaseTest


class TestConstraints(BaseTest):
    """ Unit tests for the expression/expression module. """

    def setUp(self) -> None:
        self.a = Variable(name='a')
        self.b = Variable(name='b')

        self.x = Variable(2, name='x')
        self.y = Variable(3, name='y')
        self.z = Variable(2, name='z')

        self.A = Variable((2, 2), name='A')
        self.B = Variable((2, 2), name='B')
        self.C = Variable((3, 2), name='C')

    def test_equality(self) -> None:
        """Test the Equality class.
        """
        constr = self.x == self.z
        self.assertEqual(constr.name(), "x == z")
        self.assertEqual(constr.shape, (2,))
        # Test value and dual_value.
        assert constr.dual_value is None
        with self.assertRaises(ValueError):
            constr.value()
        self.x.save_value(2)
        self.z.save_value(2)
        assert constr.value()
        self.x.save_value(3)
        assert not constr.value()

        self.x.value = np.array([2, 1])
        self.z.value = np.array([2, 2])
        assert not constr.value()
        self.assertItemsAlmostEqual(constr.violation(), [0, 1])
        self.assertItemsAlmostEqual(constr.residual, [0, 1])

        self.z.value = np.array([2, 1])
        assert constr.value()
        self.assertItemsAlmostEqual(constr.violation(), [0, 0])
        self.assertItemsAlmostEqual(constr.residual, [0, 0])

        # Incompatible dimensions
        with self.assertRaises(ValueError):
            (self.x == self.y)

        # Test copy with args=None
        copy = constr.copy()
        self.assertTrue(type(copy) is type(constr))
        # A new object is constructed, so copy.args == constr.args but copy.args
        # is not constr.args.
        self.assertEqual(copy.args, constr.args)
        self.assertFalse(copy.args is constr.args)
        # Test copy with new args
        copy = constr.copy(args=[self.A, self.B])
        self.assertTrue(type(copy) is type(constr))
        self.assertTrue(copy.args[0] is self.A)

    def test_inequality(self) -> None:
        """Test the Inequality class.
        """
        constr = self.x <= self.z
        self.assertEqual(constr.name(), "x <= z")
        self.assertEqual(constr.shape, (2,))
        # Test value and dual_value.
        assert constr.dual_value is None
        with self.assertRaises(ValueError):
            constr.value()
        self.x.save_value(1)
        self.z.save_value(2)
        assert constr.value()
        self.x.save_value(3)
        assert not constr.value()
        # self.assertItemsEqual(constr.variables().keys(), [self.x.id, self.z.id])

        self.x.value = np.array([2, 1])
        self.z.value = np.array([2, 0])
        assert not constr.value()
        self.assertItemsAlmostEqual(constr.violation(), [0, 1])
        self.assertItemsAlmostEqual(constr.residual, [0, 1])

        self.z.value = np.array([2, 2])
        assert constr.value()
        self.assertItemsAlmostEqual(constr.violation(), [0, 0])
        self.assertItemsAlmostEqual(constr.residual, [0, 0])

        # Incompatible dimensions
        with self.assertRaises(Exception):
            (self.x <= self.y)

        # Test copy with args=None
        copy = constr.copy()
        self.assertTrue(type(copy) is type(constr))
        # A new object is constructed, so copy.args == constr.args but copy.args
        # is not constr.args.
        self.assertEqual(copy.args, constr.args)
        self.assertFalse(copy.args is constr.args)
        # Test copy with new args
        copy = constr.copy(args=[self.A, self.B])
        self.assertTrue(type(copy) is type(constr))
        self.assertTrue(copy.args[0] is self.A)

    def test_psd_constraint(self) -> None:
        """Test the PSD constraint <<.
        """
        constr = self.A >> self.B
        self.assertEqual(constr.name(), "A + -B >> 0")
        self.assertEqual(constr.shape, (2, 2))
        # Test value and dual_value.
        assert constr.dual_value is None
        with self.assertRaises(ValueError):
            constr.value()
        self.A.save_value(np.array([[2, -1], [1, 2]]))
        self.B.save_value(np.array([[1, 0], [0, 1]]))
        assert constr.value()
        self.assertAlmostEqual(constr.violation(), 0)
        self.assertAlmostEqual(constr.residual, 0)

        self.B.save_value(np.array([[3, 0], [0, 3]]))
        assert not constr.value()
        self.assertAlmostEqual(constr.violation(), 1)
        self.assertAlmostEqual(constr.residual, 1)

        with self.assertRaises(Exception) as cm:
            (self.x >> 0)
        self.assertEqual(str(cm.exception), "Non-square matrix in positive definite constraint.")

        # Test copy with args=None
        copy = constr.copy()
        self.assertTrue(type(copy) is type(constr))
        # A new object is constructed, so copy.args == constr.args but copy.args
        # is not constr.args.
        self.assertEqual(copy.args, constr.args)
        self.assertFalse(copy.args is constr.args)
        # Test copy with new args
        copy = constr.copy(args=[self.B])
        self.assertTrue(type(copy) is type(constr))
        self.assertTrue(copy.args[0] is self.B)

    def test_nsd_constraint(self) -> None:
        """Test the PSD constraint <<.
        """
        constr = self.A << self.B
        self.assertEqual(constr.name(), "B + -A >> 0")
        self.assertEqual(constr.shape, (2, 2))
        # Test value and dual_value.
        assert constr.dual_value is None
        with self.assertRaises(ValueError):
            constr.value()
        self.B.save_value(np.array([[2, -1], [1, 2]]))
        self.A.save_value(np.array([[1, 0], [0, 1]]))
        assert constr.value()
        self.A.save_value(np.array([[3, 0], [0, 3]]))
        assert not constr.value()

        with self.assertRaises(Exception) as cm:
            self.x << 0
        self.assertEqual(str(cm.exception),
                         "Non-square matrix in positive definite constraint.")

    def test_geq(self) -> None:
        """Test the >= operator.
        """
        constr = self.z >= self.x
        self.assertEqual(constr.name(), "x <= z")
        self.assertEqual(constr.shape, (2,))

        # Incompatible dimensions
        with self.assertRaises(ValueError):
            (self.y >= self.x)

    # Test the SOC class.
    def test_soc_constraint(self) -> None:
        exp = self.x + self.z
        scalar_exp = self.a + self.b
        constr = SOC(scalar_exp, exp)
        self.assertEqual(constr.size, 3)

        # Test invalid dimensions.
        error_str = ("Argument dimensions (1,) and (1, 4), with axis=0, "
                     "are incompatible.")
        with self.assertRaises(Exception) as cm:
            SOC(Variable(1), Variable((1, 4)))
        self.assertEqual(str(cm.exception), error_str)

        # Test residual.
        # 1D
        n = 5
        x0 = np.arange(n)
        t0 = 2
        x = cp.Variable(n, value=x0)
        t = cp.Variable(value=t0)
        resid = SOC(t, x).residual
        assert resid.ndim == 0
        dist = cp.sum_squares(x - x0) + cp.square(t - t0)
        prob = cp.Problem(cp.Minimize(dist), [SOC(t, x)])
        prob.solve()
        self.assertAlmostEqual(np.sqrt(dist.value), resid)

        # 2D, axis = 0.
        n = 5
        k = 3
        x0 = np.arange(n * k).reshape((n, k))
        t0 = np.array([1, 2, 3])
        x = cp.Variable((n, k), value=x0)
        t = cp.Variable(k, value=t0)
        resid = SOC(t, x, axis=0).residual
        assert resid.shape == (k,)
        for i in range(k):
            dist = cp.sum_squares(x[:, i] - x0[:, i]) + cp.sum_squares(t[i] - t0[i])
            prob = cp.Problem(cp.Minimize(dist), [SOC(t[i], x[:, i])])
            prob.solve()
            self.assertAlmostEqual(np.sqrt(dist.value), resid[i])

        # 2D, axis = 1.
        n = 5
        k = 3
        x0 = np.arange(n * k).reshape((k, n))
        t0 = np.array([1, 2, 3])
        x = cp.Variable((k, n), value=x0)
        t = cp.Variable(k, value=t0)
        resid = SOC(t, x, axis=1).residual
        assert resid.shape == (k,)
        for i in range(k):
            dist = cp.sum_squares(x[i, :] - x0[i, :]) + cp.sum_squares(t[i] - t0[i])
            prob = cp.Problem(cp.Minimize(dist), [SOC(t[i], x[i, :])])
            prob.solve()
            self.assertAlmostEqual(np.sqrt(dist.value), resid[i])

        # Test all three cases:
        # 1. t >= ||x||
        # 2. -||x|| < t < ||x||
        # 3. t <= -||x||

        k, n = 3, 3
        x0 = np.ones((k, n))
        norms = np.linalg.norm(x0, ord=2)
        t0 = np.array([2, 0.5, -2]) * norms
        x = cp.Variable((k, n), value=x0)
        t = cp.Variable(k, value=t0)
        resid = SOC(t, x, axis=1).residual
        assert resid.shape == (k,)
        for i in range(k):
            dist = cp.sum_squares(x[i, :] - x0[i, :]) + cp.sum_squares(t[i] - t0[i])
            prob = cp.Problem(cp.Minimize(dist), [SOC(t[i], x[i, :])])
            prob.solve()
            self.assertAlmostEqual(np.sqrt(dist.value), resid[i], places=4)

    def test_pow3d_constraint(self) -> None:
        n = 3
        np.random.seed(0)
        alpha = 0.275
        x, y, z = Variable(n), Variable(n), Variable(n)
        con = PowCone3D(x, y, z, alpha)
        # check violation against feasible values
        x0, y0 = 0.1 + np.random.rand(n), 0.1 + np.random.rand(n)
        z0 = x0**alpha * y0**(1-alpha)
        z0[1] *= -1
        x.value, y.value, z.value = x0, y0, z0
        viol = con.residual
        self.assertLessEqual(viol, 1e-7)
        # check violation against infeasible values
        x1 = x0.copy()
        x1[0] *= -0.9
        x.value = x1
        viol = con.residual
        self.assertGreaterEqual(viol, 0.99*abs(x1[0]))
        # check invalid constraint data
        with self.assertRaises(ValueError):
            con = PowCone3D(x, y, z, 1.001)
        with self.assertRaises(ValueError):
            con = PowCone3D(x, y, z, -0.00001)

    def test_pow3d_scalar_alpha_constraint(self) -> None:
        """
        Simple test case with scalar AND vector `alpha`
        inputs to `PowCone3D`
        """""
        x_0 = cp.Variable(shape=(3,))
        x = cp.Variable(shape=(3,))
        cons = [cp.PowCone3D(x_0[0], x_0[1], x_0[2], 0.25),
                x <= -10]
        obj = cp.Minimize(cp.norm(x - x_0))
        prob = cp.Problem(obj, cons)
        prob.solve()
        self.assertAlmostEqual(prob.value, 17.320508075380552)

    def test_pownd_constraint(self) -> None:
        n = 4
        W, z = Variable(n), Variable()
        np.random.seed(0)
        alpha = 0.5 + np.random.rand(n)
        alpha /= np.sum(alpha)
        with self.assertRaises(ValueError):
            # entries don't sum to one
            con = PowConeND(W, z, alpha+0.01)
        with self.assertRaises(ValueError):
            # shapes don't match exactly
            con = PowConeND(W, z, alpha.reshape((n, 1)))
        with self.assertRaises(ValueError):
            # wrong axis
            con = PowConeND(reshape_atom(W, (n, 1)), z,
                            alpha.reshape((n, 1)),
                            axis=1)
        # Compute a violation
        con = PowConeND(W, z, alpha)
        W0 = 0.1 + np.random.rand(n)
        z0 = np.prod(np.power(W0, alpha))+0.05
        W.value, z.value = W0, z0
        viol = con.violation()
        self.assertGreaterEqual(viol, 0.01)
        self.assertLessEqual(viol, 0.06)

    def test_chained_constraints(self) -> None:
        """Tests that chaining constraints raises an error.
        """
        error_str = ("Cannot evaluate the truth value of a constraint or "
                     "chain constraints, e.g., 1 >= x >= 0.")
        with self.assertRaises(Exception) as cm:
            (self.z <= self.x <= 1)
        self.assertEqual(str(cm.exception), error_str)

        with self.assertRaises(Exception) as cm:
            (self.x == self.z == 1)
        self.assertEqual(str(cm.exception), error_str)

        with self.assertRaises(Exception) as cm:
            (self.z <= self.x).__bool__()
        self.assertEqual(str(cm.exception), error_str)

    def test_nonneg(self) -> None:
        """Solve a trivial NonNeg-constrained problem through
        the conic and QP code paths.
        """
        x = cp.Variable(3)
        c = np.arange(3)
        prob = cp.Problem(cp.Minimize(cp.sum(x)),
                          [cp.NonNeg(x - c)])
        prob.solve(solver=cp.ECOS)
        self.assertItemsAlmostEqual(x.value, c)
        prob.solve(solver=cp.OSQP)
        self.assertItemsAlmostEqual(x.value, c)

    def test_nonpos(self) -> None:
        """Tests the NonPos constraint for correctness with conic and
        QP code paths.
        """
        x = cp.Variable(3)
        c = np.arange(3)
        prob = cp.Problem(cp.Maximize(cp.sum(x)), [cp.NonPos(x - c)])
        prob.solve(solver=cp.ECOS)
        self.assertItemsAlmostEqual(x.value, c)
        prob.solve(solver=cp.OSQP)
        self.assertItemsAlmostEqual(x.value, c)

    def test_nonneg_dual(self) -> None:
        # Compute reference solution with an Inequality constraint.
        x = cp.Variable(3)
        c = np.arange(3)
        objective = cp.Minimize(cp.sum(x))
        prob = cp.Problem(objective, [c - x <= 0])
        prob.solve(solver=cp.ECOS)
        dual = prob.constraints[0].dual_value
        # reported dual variables are the same with NonNeg, even though
        # the convention for how they add to the Lagrangian differs by sign.
        prob = cp.Problem(objective, [cp.NonNeg(x - c)])
        prob.solve(solver=cp.ECOS)
        self.assertItemsAlmostEqual(prob.constraints[0].dual_value, dual)
        prob.solve(solver=cp.OSQP)
        self.assertItemsAlmostEqual(prob.constraints[0].dual_value, dual)

<<<<<<< HEAD
    def test_constraint_torch_exp(self) -> None:
        #Tests generating a torch expression from a constraint
        m = 2
        n = 3
        s0 = np.array([-3, 2])
        s0 = np.maximum(s0, 0)
        x0 = np.ones(n)
        A = np.array([[1, -1, 2], [3, 1, -1]]) #2x3
        b = A @ x0 + s0 #[2,5]

        x = cp.Variable(n)
        z = cp.Variable(m)
        w = cp.Parameter(n)
        w.value=np.ones(n)
        X = cp.Variable((m,n))
        Y = cp.Parameter((m,n))

        constraint1 = (A @ x + z <= b) #Arbitrary constraint
        constraint2 = (z==0) #Equality
        constraint3 = (w@x <= 1) # <=
        constraint4 = (w@x >= 1) # >=
        constraint5 = 5*cp.norm(A@x) <= 1 #Unary operation
        constraint6 = X@Y.T >= 0
        constraint7 = X@Y.T <= 0
        X@Y.T

        exp1, _ = constraint1.gen_torch_exp()
        exp2, _ = constraint2.gen_torch_exp()
        exp3, _ = constraint3.gen_torch_exp()
        exp4, _ = constraint4.gen_torch_exp()
        exp5, _ = constraint5.gen_torch_exp()
        exp6, _ = constraint6.gen_torch_exp()
        exp7, _ = constraint7.gen_torch_exp()

        x_test = np.array([1,2,3])
        z_test = np.zeros(m)
        w_test = np.array([-1,0,1])
        T1 = np.ones((m,n))
        T2 = np.ones((m,n))

        test1 = exp1(x_test, z_test)
        test2 = exp2(z_test)
        test3 = exp3(w_test, x_test)
        test4 = exp4(w_test, x_test)
        test5 = exp5(x_test)
        test6 = exp6(T1, T2)
        test7 = exp7(T1, T2)

        self.assertTrue(all(test1==torch.tensor([3, -3])))
        self.assertTrue(all(test2==np.array([0, 0])))
        self.assertTrue(all(test3==torch.tensor([1])))
        self.assertTrue(all(test4==torch.tensor([-1])))
        self.assertTrue(np.isclose(test5, 25.9258))
        self.assertTrue((test6==-n*np.ones((m,m))).all())
        self.assertTrue((test7==n*np.ones((m,m))).all())
=======
    def test_bounds_attr(self) -> None:
        """Test that the bounds attribute for variables and parameters is set correctly.
        """
        # Test if bounds attribute generates correct bounds
        Q = np.array([[1, 0, 0], [0, 2, 0], [0, 0, 3]])
        x_1 = cp.Variable((3,), bounds=[np.array([1,2,3]), np.array([4,5,6])])
        x_2 = cp.Variable((2,), bounds=[1,2])
        x_3 = cp.Variable((2,), bounds=[np.array([4,5]), 6])
        x_4 = cp.Variable((3,), bounds=[1, np.array([2,3,4])])
        c_1 = np.array([1,1])
        c_2 = np.array([1,1,1])

        # Case 1: Check solution for lower and upper bound arrays
        # Check if bounds attribute is compatible with linear objective
        cp.Problem(cp.Minimize(x_1@c_2)).solve()
        self.assertItemsAlmostEqual(x_1.value, [1, 2, 3])
        # Check value validation and project.
        self.assertItemsAlmostEqual(x_1.project([0, 0, 0]), [1, 2, 3])
        with pytest.raises(ValueError, match="in bounds."):
            x_1.value = [0, 0, 0]

        # Check if bounds attribute is compatible with quadratic objective
        cp.Problem(cp.Minimize(cp.quad_form(x_1, Q) + c_2.T @ x_1)).solve()
        self.assertItemsAlmostEqual(x_1.value,[1,2,3])

        # Case 2: Check solution for scalar lower and upper bounds
        cp.Problem(cp.Minimize(x_2@c_1)).solve()
        self.assertItemsAlmostEqual(x_2.value, [1, 1])

        # Case 3: Check solution for lower bound array and scalar upper bound
        cp.Problem(cp.Maximize(x_3@c_1)).solve()
        self.assertItemsAlmostEqual(x_3.value, [6, 6])

        # Case 4: Check solution for scalar lower bound and upper bound array
        cp.Problem(cp.Maximize(x_4@c_2)).solve()
        self.assertItemsAlmostEqual(x_4.value, [2, 3, 4])

        # Check if bounds are a list of 2 items
        with pytest.raises(ValueError, match="Bounds should be a list of two items."):
            cp.Variable((2,), bounds=[np.array([0, 1, 2])])

        # Check for mismatch in dimensions of lower and upper bounds
        with pytest.raises(ValueError, match="with the same dimensions as the variable/parameter."):
            cp.Variable((2,), bounds=[np.array([1,2]), np.array([1,2,3])])
        with pytest.raises(ValueError, match="with the same dimensions as the variable/parameter."):
            cp.Variable((2,), bounds=[np.array([1,2,3,4]), 5])

        # Check that bounds attribute handles -inf and inf correctly
        x_5 = cp.Variable((2,), bounds=[-np.inf, np.array([1,2])])
        x_6 = cp.Variable((3,), bounds=[3, np.inf])
        x_7 = cp.Variable((2,),bounds=[-np.inf, np.inf])
        cp.Problem(cp.Maximize(x_5@c_1)).solve()
        self.assertItemsAlmostEqual(x_5.value, [1, 2])
        # Check value validation and project.
        self.assertItemsAlmostEqual(x_5.project([2, 1]), [1, 1])
        x_5.value = [0, 0]
        with pytest.raises(ValueError, match="in bounds."):
            x_5.value = [2, 1]
        cp.Problem(cp.Minimize(x_6@c_2)).solve()
        self.assertItemsAlmostEqual(x_6.value, [3,3,3])
        # Check that adding constraints are handled correctly for unbounded domain
        # (no error from solver)
        cp.Problem(cp.Minimize(x_7 @ c_1)).solve()
        self.assertIsNone(x_7.value)

        # Test mix of lower and upper bounds.
        lower_bounds = [None, -np.inf, 1]
        upper_bounds = [None, np.inf, 2]
        for lower, upper in zip(lower_bounds, upper_bounds):
            z = cp.Variable(bounds=[lower, upper])

            min_z = cp.Problem(cp.Minimize(z)).solve()
            if lower is None:
                lower = -np.inf
            assert np.isclose(min_z, lower)

            max_z = cp.Problem(cp.Maximize(z)).solve()
            if upper is None:
                upper = np.inf
            assert np.isclose(max_z, upper)

        with pytest.raises(ValueError,match="Invalid bounds: some upper "
                                            "bounds are less than corresponding lower bounds."):
            cp.Variable((2,), bounds=[np.array([2,3]), np.array([1,4])])

        with pytest.raises(ValueError, match="-np.inf is not feasible as an upper bound."):
            cp.Variable((2,), bounds=[None, -np.inf])
        with pytest.raises(ValueError, match="-np.inf is not feasible as an upper bound."):
            cp.Variable((2,), bounds=[-np.inf, np.array([1,-np.inf])])
        with pytest.raises(ValueError, match="-np.inf is not feasible as an upper bound."):
            cp.Variable((2,), bounds=[np.array([1, -np.inf]), np.array([2, -np.inf])])

        with pytest.raises(ValueError, match="np.inf is not feasible as a lower bound."):
            cp.Variable((2,), bounds=[np.inf, np.inf])
        with pytest.raises(ValueError, match="np.inf is not feasible as a lower bound."):
            cp.Variable((2,), bounds=[np.array([1,np.inf]), np.inf])
        with pytest.raises(ValueError, match="np.inf is not feasible as a lower bound."):
            cp.Variable((2,), bounds=[np.array([1, np.inf]), np.array([2, np.inf])])

        with pytest.raises(ValueError, match="np.nan is not feasible as lower or upper bound."):
            cp.Variable((2,), bounds=[np.nan, np.nan])
        with pytest.raises(ValueError, match="np.nan is not feasible as lower or upper bound."):
            cp.Variable((2,), bounds=[np.nan, np.array([1, np.nan])])
        with pytest.raises(ValueError, match="np.nan is not feasible as lower or upper bound."):
            cp.Variable((2,), bounds=[np.array([1, np.nan]), np.nan])
        with pytest.raises(ValueError, match="np.nan is not feasible as lower or upper bound."):
            cp.Variable((2,), bounds=[np.array([1, np.nan]), np.array([2, np.nan])])
>>>>>>> 32449fad
<|MERGE_RESOLUTION|>--- conflicted
+++ resolved
@@ -15,11 +15,7 @@
 """
 
 import numpy as np
-<<<<<<< HEAD
-import torch
-=======
 import pytest
->>>>>>> 32449fad
 
 import cvxpy as cp
 from cvxpy.atoms.affine.reshape import reshape as reshape_atom
@@ -400,9 +396,9 @@
         prob.solve(solver=cp.OSQP)
         self.assertItemsAlmostEqual(prob.constraints[0].dual_value, dual)
 
-<<<<<<< HEAD
     def test_constraint_torch_exp(self) -> None:
         #Tests generating a torch expression from a constraint
+        import torch
         m = 2
         n = 3
         s0 = np.array([-3, 2])
@@ -456,7 +452,7 @@
         self.assertTrue(np.isclose(test5, 25.9258))
         self.assertTrue((test6==-n*np.ones((m,m))).all())
         self.assertTrue((test7==n*np.ones((m,m))).all())
-=======
+
     def test_bounds_attr(self) -> None:
         """Test that the bounds attribute for variables and parameters is set correctly.
         """
@@ -563,5 +559,4 @@
         with pytest.raises(ValueError, match="np.nan is not feasible as lower or upper bound."):
             cp.Variable((2,), bounds=[np.array([1, np.nan]), np.nan])
         with pytest.raises(ValueError, match="np.nan is not feasible as lower or upper bound."):
-            cp.Variable((2,), bounds=[np.array([1, np.nan]), np.array([2, np.nan])])
->>>>>>> 32449fad
+            cp.Variable((2,), bounds=[np.array([1, np.nan]), np.array([2, np.nan])])