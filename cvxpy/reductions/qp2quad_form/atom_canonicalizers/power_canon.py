"""
Copyright 2017 Robin Verschueren

This file is part of CVXPY.

CVXPY is free software: you can redistribute it and/or modify
it under the terms of the GNU General Public License as published by
the Free Software Foundation, either version 3 of the License, or
(at your option) any later version.

CVXPY is distributed in the hope that it will be useful,
but WITHOUT ANY WARRANTY; without even the implied warranty of
MERCHANTABILITY or FITNESS FOR A PARTICULAR PURPOSE.  See the
GNU General Public License for more details.

You should have received a copy of the GNU General Public License
along with CVXPY.  If not, see <http://www.gnu.org/licenses/>.
"""

import numpy as np

from cvxpy.atoms.quad_form import SymbolicQuadForm
<<<<<<< HEAD
from cvxpy.expressions.variable import Variable
=======
from cvxpy.expressions.constants import Constant
from cvxpy.expressions.variables import Variable
>>>>>>> 223be7f8


def power_canon(expr, args):
    affine_expr = args[0]
    p = expr.p
    if expr.is_constant():
        return Constant(expr.value), []
    elif p == 0:
        return np.ones(affine_expr.shape), []
    elif p == 1:
        return affine_expr, []
    elif p == 2:
<<<<<<< HEAD
        t = Variable(affine_expr.shape)
        return SymbolicQuadForm(t, eye(t.size), expr), [affine_expr == t]
    raise ValueError("quadratic form can only have power 2")
=======
        t = Variable(*affine_expr.shape)
        return SymbolicQuadForm(t, np.eye(t.size), expr), [affine_expr == t]
    raise ValueError("non-constant quadratic forms can't be raised to a power "
                      "greater than 2.")
>>>>>>> 223be7f8
<|MERGE_RESOLUTION|>--- conflicted
+++ resolved
@@ -20,12 +20,8 @@
 import numpy as np
 
 from cvxpy.atoms.quad_form import SymbolicQuadForm
-<<<<<<< HEAD
-from cvxpy.expressions.variable import Variable
-=======
 from cvxpy.expressions.constants import Constant
 from cvxpy.expressions.variables import Variable
->>>>>>> 223be7f8
 
 
 def power_canon(expr, args):
@@ -38,13 +34,7 @@
     elif p == 1:
         return affine_expr, []
     elif p == 2:
-<<<<<<< HEAD
-        t = Variable(affine_expr.shape)
-        return SymbolicQuadForm(t, eye(t.size), expr), [affine_expr == t]
-    raise ValueError("quadratic form can only have power 2")
-=======
         t = Variable(*affine_expr.shape)
         return SymbolicQuadForm(t, np.eye(t.size), expr), [affine_expr == t]
     raise ValueError("non-constant quadratic forms can't be raised to a power "
-                      "greater than 2.")
->>>>>>> 223be7f8
+                      "greater than 2.")