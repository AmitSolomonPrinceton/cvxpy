"""
Copyright 2013 Steven Diamond

This file is part of CVXPY.

CVXPY is free software: you can redistribute it and/or modify
it under the terms of the GNU General Public License as published by
the Free Software Foundation, either version 3 of the License, or
(at your option) any later version.

CVXPY is distributed in the hope that it will be useful,
but WITHOUT ANY WARRANTY; without even the implied warranty of
MERCHANTABILITY or FITNESS FOR A PARTICULAR PURPOSE.  See the
GNU General Public License for more details.

You should have received a copy of the GNU General Public License
along with CVXPY.  If not, see <http://www.gnu.org/licenses/>.
"""

from .. import interface as intf
from ..expressions.expression import Expression
from ..expressions.constants import Constant
from norm2 import norm2
from elementwise.square import square
from scipy import linalg as LA
import numpy as np

<<<<<<< HEAD
=======

class CvxPyDomainError(Exception):
    pass


def _decomp_quad(P, cond=None, rcond=None, lower=True, check_finite=True):
    """
    Compute a matrix decomposition.

    Compute sgn, scale, M such that P = sgn * scale * dot(M, M.T).
    The strategy of determination of eigenvalue negligibility follows
    the pinvh contributions from the scikit-learn project to scipy.

    Parameters
    ----------
    P : matrix or ndarray
        A real symmetric positive or negative (semi)definite input matrix
    cond, rcond : float, optional
        Cutoff for small eigenvalues.
        Singular values smaller than rcond * largest_eigenvalue
        are considered negligible.
        If None or -1, suitable machine precision is used (default).
    lower : bool, optional
        Whether the array data is taken from the lower or upper triangle of P.
        The default is to take it from the lower triangle.
    check_finite : bool, optional
        Whether to check that the input matrix contains only finite numbers.
        The default is True; disabling may give a performance gain
        but may result in problems (crashes, non-termination) if the inputs
        contain infinities or NaNs.

    Returns
    -------
    sgn : -1 or 1
        1 if P is positive (semi)definite otherwise -1
    scale : float
        induced matrix 2-norm of P
    M : 2d ndarray
        A rectangular ndarray such that P = sgn * scale * dot(M, M.T)
        
    """
    w, V = LA.eigh(P, lower=lower, check_finite=check_finite)
    abs_w = np.absolute(w)
    sgn_w = np.sign(w)
    scale, sgn = max(zip(np.absolute(w), np.sign(w)))
    if rcond is not None:
        cond = rcond
    if cond in (None, -1):
        t = V.dtype.char.lower()
        factor = {'f': 1e3, 'd':1e6}
        cond = factor[t] * np.finfo(t).eps
    scaled_abs_w = abs_w / scale
    mask = scaled_abs_w > cond
    if np.any(w[mask] * sgn < 0):
        msg = 'P has both positive and negative eigenvalues.'
        raise CvxPyDomainError(msg)
    M = V[:, mask] * np.sqrt(scaled_abs_w[mask])
    return sgn, scale, M


""" Alias for x.T * P * x """
>>>>>>> 5e89fe87
def quad_form(x, P):
    """ Alias for :math:`x^T P x`.
    
    """
    x,P = map(Expression.cast_to_const, (x,P))
    # Check dimensions.
    n = P.size[0]
    if P.size[1] != n or x.size != (n,1):
        raise Exception("Invalid dimensions for arguments.")
    if x.is_constant():
        return x.T * P * x
    elif P.is_constant():
        np_intf = intf.get_matrix_interface(np.ndarray)
        P = np_intf.const_to_matrix(P.value)
<<<<<<< HEAD
        # Replace P with symmetric version.
        P = (P + P.T)/2
        # Check if P is PSD.
        eigvals, V = LA.eigh(P)
        if min(eigvals) >= 0:
            diag_eig = np.diag(np.sqrt(eigvals))
            P_sqrt = Constant(diag_eig.dot(V.T))
            return square(norm2(P_sqrt*x))
        elif max(eigvals) <= 0:
            diag_eig = np.diag(np.sqrt(-eigvals))
            P_sqrt = Constant(diag_eig.dot(V.T))
            return -square(norm2(P_sqrt*x))
        else:
            raise Exception("P has both positive and negative eigenvalues.")
=======
        sgn, scale, M = _decomp_quad(P)
        return sgn * scale * square(norm2(Constant(M.T) * x))
>>>>>>> 5e89fe87
    else:
        raise Exception("At least one argument to quad_form must be constant.")
<|MERGE_RESOLUTION|>--- conflicted
+++ resolved
@@ -24,9 +24,6 @@
 from elementwise.square import square
 from scipy import linalg as LA
 import numpy as np
-
-<<<<<<< HEAD
-=======
 
 class CvxPyDomainError(Exception):
     pass
@@ -66,7 +63,7 @@
         induced matrix 2-norm of P
     M : 2d ndarray
         A rectangular ndarray such that P = sgn * scale * dot(M, M.T)
-        
+
     """
     w, V = LA.eigh(P, lower=lower, check_finite=check_finite)
     abs_w = np.absolute(w)
@@ -86,12 +83,9 @@
     M = V[:, mask] * np.sqrt(scaled_abs_w[mask])
     return sgn, scale, M
 
-
-""" Alias for x.T * P * x """
->>>>>>> 5e89fe87
 def quad_form(x, P):
     """ Alias for :math:`x^T P x`.
-    
+
     """
     x,P = map(Expression.cast_to_const, (x,P))
     # Check dimensions.
@@ -103,24 +97,7 @@
     elif P.is_constant():
         np_intf = intf.get_matrix_interface(np.ndarray)
         P = np_intf.const_to_matrix(P.value)
-<<<<<<< HEAD
-        # Replace P with symmetric version.
-        P = (P + P.T)/2
-        # Check if P is PSD.
-        eigvals, V = LA.eigh(P)
-        if min(eigvals) >= 0:
-            diag_eig = np.diag(np.sqrt(eigvals))
-            P_sqrt = Constant(diag_eig.dot(V.T))
-            return square(norm2(P_sqrt*x))
-        elif max(eigvals) <= 0:
-            diag_eig = np.diag(np.sqrt(-eigvals))
-            P_sqrt = Constant(diag_eig.dot(V.T))
-            return -square(norm2(P_sqrt*x))
-        else:
-            raise Exception("P has both positive and negative eigenvalues.")
-=======
         sgn, scale, M = _decomp_quad(P)
         return sgn * scale * square(norm2(Constant(M.T) * x))
->>>>>>> 5e89fe87
     else:
-        raise Exception("At least one argument to quad_form must be constant.")
+        raise Exception("At least one argument to quad_form must be constant.")