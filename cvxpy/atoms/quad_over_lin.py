--- conflicted
+++ resolved
@@ -64,15 +64,14 @@
             Dy = -np.square(X).sum()/np.square(y)
             Dy = sp.csc_matrix(Dy)
             DX = 2.0*X/y
-<<<<<<< HEAD
-            DX = np.reshape(np.transpose(DX), (self.args[0].size[0]*self.args[0].size[1],1))
-            DX = scipy.sparse.csc_matrix(DX).toarray()
-            return[DX,Dy]
-=======
+
+            #DX = np.reshape(np.transpose(DX), (self.args[0].size[0]*self.args[0].size[1],1))
+            #DX = scipy.sparse.csc_matrix(DX).toarray()
+            #return[DX,Dy]
+
             DX = np.reshape(DX, (self.args[0].size[0]*self.args[0].size[1], 1))
             DX = scipy.sparse.csc_matrix(DX)
             return [DX, Dy]
->>>>>>> fbc6b6de
 
     def size_from_args(self):
         """Returns the (row, col) size of the expression.
